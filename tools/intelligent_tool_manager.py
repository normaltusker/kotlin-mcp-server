--- conflicted
+++ resolved
@@ -29,13 +29,10 @@
     IntelligentLayoutFileTool,
     IntelligentMVVMArchitectureTool,
 )
-<<<<<<< HEAD
 from tools.intelligent_testing import IntelligentTestingTool
 from tools.intelligent_architecture import IntelligentDependencyInjectionTool, IntelligentRoomDatabaseTool
 from tools.intelligent_network import IntelligentNetworkTool
-=======
 from tools.security_tools import EncryptSensitiveDataTool, SecureStorageTool
->>>>>>> 44f4c481
 
 
 class SimpleToolProxy(IntelligentToolBase):
@@ -88,15 +85,12 @@
             "create_compose_component": IntelligentComposeComponentTool(*base_args),
             "create_layout_file": IntelligentLayoutFileTool(*base_args),
             "setup_mvvm_architecture": IntelligentMVVMArchitectureTool(*base_args),
-<<<<<<< HEAD
             "run_tests": IntelligentTestingTool(*base_args),
             "setup_dependency_injection": IntelligentDependencyInjectionTool(*base_args),
             "setup_room_database": IntelligentRoomDatabaseTool(*base_args),
             "setup_retrofit_api": IntelligentNetworkTool(*base_args),
-=======
             "encrypt_sensitive_data": EncryptSensitiveDataTool(*base_args),
             "setup_secure_storage": SecureStorageTool(*base_args),
->>>>>>> 44f4c481
         }
 
         # Tools that need proxy implementations
