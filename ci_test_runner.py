--- conflicted
+++ resolved
@@ -27,26 +27,10 @@
         try:
             command_list = shlex.split(command)
 
-<<<<<<< HEAD
-            # Additional security: validate command executables
-            allowed_commands = [
-                "python3",
-                "python",
-                "pytest",
-                "black",
-                "flake8",
-                "pip",
-                "coverage",
-                "isort",
-                "pylint",
-                "mypy",
-                "bandit",
-=======
             # Security: validate command executables
             allowed_commands = [
                 "python3", "python", "pytest", "black", "flake8", "pip",
                 "coverage", "isort", "pylint", "mypy", "bandit"
->>>>>>> 1979e9ae
             ]
             if command_list[0] not in allowed_commands:
                 print(f"❌ {description} - BLOCKED: Unauthorized command: {command_list[0]}")
@@ -98,49 +82,8 @@
                 __import__(package)
                 print(f"✅ {package} - available")
             except ImportError:
-<<<<<<< HEAD
-                print(f"⚠️  Installing {package}...")
-                self.run_command(f"pip install {package}", f"Install {package}")
-
-    def run_lint_checks(self):
-        """Run all linting checks"""
-        print("\n" + "=" * 80)
-        print("RUNNING LINT CHECKS")
-        print("=" * 80)
-
-        lint_commands = [
-            # Flake8 - Style and complexity
-            (
-                "flake8 . --exclude=htmlcov,__pycache__,.git --count --select=E9,F63,F7,F82 --show-source --statistics",
-                "Flake8 style check",
-            ),
-            # Black - Code formatting
-            (
-                "black --check --diff . --exclude=htmlcov --exclude=__pycache__ --exclude=.git",
-                "Black formatting check",
-            ),
-            # isort - Import sorting
-            (
-                "isort --check-only --diff . --skip=htmlcov --skip=__pycache__",
-                "Import sorting check",
-            ),
-            # Pylint - Code quality (target specific files)
-            (
-                "pylint kotlin_mcp_server.py vscode_bridge.py --output-format=text --reports=yes --score=yes",
-                "Pylint code quality",
-            ),
-            # MyPy - Type checking
-            (
-                "mypy kotlin_mcp_server.py vscode_bridge.py --ignore-missing-imports",
-                "MyPy type checking",
-            ),
-            # Bandit - Security check
-            ("bandit -r . -f txt --exclude=htmlcov,__pycache__,.git", "Bandit security check"),
-        ]
-=======
                 print(f"❌ {package} - missing")
                 missing.append(package)
->>>>>>> 1979e9ae
 
         if missing:
             print(f"❌ Missing packages: {missing}")
